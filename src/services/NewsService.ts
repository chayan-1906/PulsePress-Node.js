--- conflicted
+++ resolved
@@ -4,11 +4,7 @@
 import {JSDOM, VirtualConsole} from 'jsdom';
 import {Readability} from "@mozilla/readability";
 import {apis} from "../utils/apis";
-<<<<<<< HEAD
-=======
-import AuthService from "./AuthService";
 import QuotaService from "./QuotaService";
->>>>>>> 5fbdd604
 import {isListEmpty} from "../utils/list";
 import {parseRSS} from "../utils/parseRSS";
 import {buildHeader} from "../utils/buildHeader";
@@ -17,8 +13,7 @@
 import {API_CONFIG, RSS_SOURCES, USER_AGENTS} from "../utils/constants";
 import {GUARDIAN_API_KEY, NYTIMES_API_KEY} from "../config/config";
 import {generateInvalidCode, generateMissingCode} from "../utils/generateErrorCodes";
-import {assessContentQuality} from "../utils/serviceHelpers/articleQuality";
-import {cleanScrapedText, generateQueryVariations, simplifySearchQuery} from "../utils/serviceHelpers/textProcessing";
+import {cleanScrapedText, simplifySearchQuery} from "../utils/serviceHelpers/textProcessing";
 import {determineTopicFromQuery, getOptimizedSourcesForTopic, mapToNewYorkTimesSection} from "../utils/serviceHelpers/topicMapping";
 import {convertGuardianToArticle, convertNewYorkTimesToArticle, convertNewYorkTimesTopStoryToArticle, convertRSSFeedToArticle} from "../utils/serviceHelpers/articleConverters";
 import {
@@ -37,33 +32,11 @@
     IRssFeedParams,
     IScrapeMultipleWebsitesParams,
     IScrapeWebsiteParams,
-    ISmartFetchWithVariationsParams,
     SUPPORTED_NEWS_LANGUAGES,
     TEnhancementStatus,
     VALID_NYTIMES_SECTIONS,
 } from "../types/news";
 
-<<<<<<< HEAD
-const RSS_CACHE = new Map<string, { data: IRssFeed[], timestamp: number }>();
-const TOPHEADLINES_CACHE = new Map<string, { data: any, timestamp: number }>();
-const EVERYTHING_NEWS_CACHE = new Map<string, { data: any, timestamp: number }>();
-const GUARDIAN_CACHE = new Map<string, { data: any, timestamp: number }>();
-const NYTIMES_CACHE = new Map<string, { data: any, timestamp: number }>();
-
-let newsApiRequestCount = 0;
-let guardianApiRequestCount = 0;
-let nytimesApiRequestCount = 0;
-
-// TODO: Is this needed?
-setInterval(() => {
-    newsApiRequestCount = 0;
-    guardianApiRequestCount = 0;
-    nytimesApiRequestCount = 0;
-    console.log('Daily API counters reset'.blue);
-}, Number.parseInt(NEWSAPIORG_QUOTA_MS!));
-
-=======
->>>>>>> 5fbdd604
 class NewsService {
     private static readonly RSS_CACHE = new Map<string, { data: IRssFeed[], timestamp: number }>();
     private static readonly TOPHEADLINES_CACHE = new Map<string, { data: any, timestamp: number }>();
@@ -496,273 +469,6 @@
             throw error;
         }
     }
-
-    /**
-     * Fetch news from multiple sources with quality scoring and sentiment analysis
-     */
-    // TODO: DELETE
-    /*static async fetchMultiSourceNews({email, q, category, sources, pageSize = 5, page = 1}: IMultisourceFetchNewsParams) {
-        console.log('Service: fetchMultiSourceNews called'.cyan.italic, {q, category, sources, pageSize, page});
-
-        const topic = determineTopicFromQuery(q, category);
-        const simplifiedQuery = q ? simplifySearchQuery(q) : q;
-        const optimizedSources = getOptimizedSourcesForTopic(topic, sources);
-        const nytSection = mapToNewYorkTimesSection(topic);
-
-        console.log('Topic:'.cyan, topic);
-        console.log('Simplified query:'.cyan, simplifiedQuery);
-        console.log('Optimized sources:'.cyan, optimizedSources);
-        console.log('NYT section:'.cyan, nytSection);
-
-        const results: IArticle[] = [];
-        const usedSources: string[] = [];
-        const errors: string[] = [];
-
-        // NewsAPIOrg (40% of requested articles) with smart query variations
-        const newsApiTargetCount = Math.ceil(pageSize * 0.4);
-        try {
-            if (await QuotaService.hasQuotaAvailable({service: 'newsapi'}) && simplifiedQuery) {
-                console.log(`Service: Trying NewsAPIOrg with smart query variations (target: ${newsApiTargetCount} articles)...`.cyan);
-
-                const newsApiResult = await this.smartFetchWithVariations({
-                    apiFunction: this.fetchNewsApiOrgEverything,
-                    query: simplifiedQuery,
-                    params: {language: 'en', sortBy: 'relevancy', pageSize: newsApiTargetCount * API_CONFIG.NEWS_API.RESULT_MULTIPLIER, page},
-                    minQualityResults: Math.max(2, Math.ceil(newsApiTargetCount / 2)),
-                });
-
-                if (newsApiResult && newsApiResult.articles && newsApiResult.articles.length > 0) {
-                    const topArticles = newsApiResult.articles
-                        .sort((a: IArticle, b: IArticle) => b.qualityScore!.score - a.qualityScore!.score)
-                        .slice(0, newsApiTargetCount);
-
-                    results.push(...topArticles);
-                    usedSources.push(`NewsAPI (${newsApiResult.usedQuery})`);
-                    console.log(`NewsAPI contributed ${topArticles.length} quality articles using query: "${newsApiResult.usedQuery}"`.cyan);
-                } else {
-                    console.warn('Service Warning: NewsAPIOrg smart fetch returned no quality articles'.yellow);
-
-                    const fallbackResult = await this.fetchNewsApiOrgTopHeadlines({
-                        country: 'us',
-                        category: topic !== 'general' ? topic : undefined,
-                        sources: optimizedSources,
-                        pageSize: newsApiTargetCount,
-                        page,
-                    });
-
-                    if (fallbackResult && fallbackResult.articles && fallbackResult.articles.length > 0) {
-                        results.push(...fallbackResult.articles.slice(0, newsApiTargetCount));
-                        usedSources.push('NewsAPI (fallback)');
-                        console.log(`NewsAPI fallback contributed ${Math.min(fallbackResult.articles.length, newsApiTargetCount)} articles`.cyan);
-                    }
-                }
-            } else if (!simplifiedQuery) {
-                const headlinesResult = await this.fetchNewsApiOrgTopHeadlines({
-                    country: 'us',
-                    category: topic !== 'general' ? topic : undefined,
-                    sources: optimizedSources,
-                    pageSize: newsApiTargetCount,
-                    page,
-                });
-
-                if (headlinesResult && headlinesResult.articles && headlinesResult.articles.length > 0) {
-                    results.push(...headlinesResult.articles.slice(0, newsApiTargetCount));
-                    usedSources.push('NewsAPI (headlines)');
-                    console.log(`NewsAPI headlines contributed ${Math.min(headlinesResult.articles.length, newsApiTargetCount)} articles`.cyan);
-                }
-            } else {
-                errors.push('NewsAPIOrg limit reached');
-                console.warn('Rate Limit: NewsAPI limit reached, skipping...'.yellow);
-            }
-        } catch (error: any) {
-            errors.push(`NewsAPIOrg failed: ${error.message}`);
-            console.warn('Service Warning: NewsAPIOrg failed, continuing...'.yellow, error.message);
-        }
-
-        // Guardian API (40% of remaining slots)
-        const remainingSlots = pageSize - results.length;
-        const guardianTargetCount = Math.ceil(remainingSlots * 0.4);
-
-        if (remainingSlots > 0) {
-            try {
-                if (await QuotaService.hasQuotaAvailable({service: 'guardian'}) && simplifiedQuery) {
-                    console.log(`Service: Trying Guardian API with smart variations (target: ${guardianTargetCount} articles)...`.cyan);
-
-                    const guardianResult = await this.smartFetchWithVariations({
-                        apiFunction: this.fetchGuardianNews,
-                        query: simplifiedQuery,
-                        params: {section: topic !== 'general' ? topic : undefined, orderBy: 'relevance', pageSize: guardianTargetCount * API_CONFIG.NEWS_API.RESULT_MULTIPLIER, page},
-                        minQualityResults: Math.max(1, Math.ceil(guardianTargetCount / 3)) // Need at least 1 good result
-                    });
-
-                    if (guardianResult && guardianResult.articles && guardianResult.articles.length > 0) {
-                        const qualityArticles = guardianResult.articles
-                            .filter((article: IArticle) => !isDuplicateArticle(article, results))
-                            .sort((a: IArticle, b: IArticle) => b.qualityScore!.score - a.qualityScore!.score)
-                            .slice(0, guardianTargetCount);
-
-                        results.push(...qualityArticles);
-                        usedSources.push(`Guardian (${guardianResult.usedQuery})`);
-                        console.log(`Guardian contributed ${qualityArticles.length} quality articles using query: "${guardianResult.usedQuery}"`.cyan);
-                    }
-                } else if (!simplifiedQuery) {
-                    const guardianResult = await this.fetchGuardianNews({
-                        section: topic !== 'general' ? topic : undefined,
-                        orderBy: 'newest',
-                        pageSize: guardianTargetCount,
-                        page,
-                    });
-
-                    if (guardianResult && guardianResult.articles && guardianResult.articles.length > 0) {
-                        const articles = guardianResult.articles
-                            .filter((article: IArticle) => !isDuplicateArticle(article, results))
-                            .slice(0, guardianTargetCount);
-                        results.push(...articles);
-                        usedSources.push('Guardian (section)');
-                        console.log(`Guardian section contributed ${articles.length} articles`.cyan);
-                    }
-                } else {
-                    errors.push('Guardian API limit reached');
-                    console.warn('Rate Limit: Guardian API limit reached, skipping...'.yellow);
-                }
-            } catch (error: any) {
-                errors.push(`Guardian failed: ${error.message}`);
-                console.warn('Service Warning: Guardian API failed, continuing...'.yellow);
-            }
-        }
-
-        // NYTimes API (30% of remaining slots)
-        const remainingSlots2 = pageSize - results.length;
-        const nytimesTargetCount = Math.ceil(remainingSlots2 * 0.3);
-
-        if (remainingSlots2 > 0) {
-            try {
-                if (await QuotaService.hasQuotaAvailable({service: 'nytimes'})) {
-                    console.log(`Service: Trying NYTimes API (target: ${nytimesTargetCount} articles)...`.cyan);
-
-                    if (simplifiedQuery) {
-                        const nytResult = await this.smartFetchWithVariations({
-                            apiFunction: this.fetchNewYorkTimesNews,
-                            query: simplifiedQuery,
-                            params: {section: nytSection, sort: 'relevance', pageSize: nytimesTargetCount * API_CONFIG.NEWS_API.RESULT_MULTIPLIER, page},
-                            minQualityResults: Math.max(1, Math.ceil(nytimesTargetCount / 3)) // Need at least 1 good result
-                        });
-
-                        if (nytResult && nytResult.articles && nytResult.articles.length > 0) {
-                            const qualityArticles = nytResult.articles
-                                .filter((article: IArticle) => !isDuplicateArticle(article, results))
-                                .sort((a: IArticle, b: IArticle) => b.qualityScore!.score - a.qualityScore!.score)
-                                .slice(0, nytimesTargetCount);
-
-                            results.push(...qualityArticles);
-                            usedSources.push(`NYTimes (${nytResult.usedQuery})`);
-                            console.log(`NYTimes contributed ${qualityArticles.length} quality articles using query: "${nytResult.usedQuery}"`.cyan);
-                        }
-                    } else {
-                        const nytResult = await this.fetchNewYorkTimesTopStories({section: nytSection});
-
-                        if (nytResult && nytResult.articles && nytResult.articles.length > 0) {
-                            const articles = nytResult.articles
-                                .filter((article: IArticle) => !isDuplicateArticle(article, results))
-                                .slice(0, nytimesTargetCount);
-                            results.push(...articles);
-                            usedSources.push('NYTimes (top stories)');
-                            console.log(`NYTimes top stories contributed ${articles.length} articles`.cyan);
-                        }
-                    }
-                } else {
-                    errors.push('NYTimes API limit reached');
-                    console.warn('Rate Limit: NYTimes API limit reached, skipping...'.yellow);
-                }
-            } catch (error: any) {
-                errors.push(`NYTimes failed: ${error.message}`);
-                console.warn('Service Warning: NYTimes API failed, continuing...'.yellow);
-            }
-        }
-
-        // RSS feeds (fill remaining)
-        const remainingSlots3 = pageSize - results.length;
-
-        if (remainingSlots3 > 0) {
-            try {
-                console.log(`Service: Trying RSS feeds (target: ${remainingSlots3} articles)...`.cyan);
-
-                const rssResults = await this.fetchAllRssFeeds({q: simplifiedQuery, sources: optimizedSources, pageSize: remainingSlots3 * 2, page});
-
-                if (rssResults && rssResults.length > 0) {
-                    const rssArticles = rssResults.map(convertRSSFeedToArticle);
-
-                    const qualityArticles = rssArticles
-                        .map(article => {
-                            article.qualityScore = assessContentQuality(article, q);
-                            return article;
-                        })
-                        .filter((article: IArticle) => article.qualityScore!.isProfessional && article.qualityScore!.isRelevant && article.qualityScore!.score > 0.2 && !isDuplicateArticle(article, results))
-                        .sort((a, b) => b.qualityScore!.score - a.qualityScore!.score)
-                        .slice(0, remainingSlots3);
-
-                    results.push(...qualityArticles);
-                    usedSources.push('RSS');
-                    console.log(`RSS contributed ${qualityArticles.length} quality articles (filtered from ${rssArticles.length})`.cyan);
-                }
-            } catch (error: any) {
-                errors.push(`RSS failed: ${error.message}`);
-                console.warn('Service Warning: RSS fallback failed, continuing...'.yellow);
-            }
-        }
-
-        const finalResults = results.sort((a: IArticle, b: IArticle) => {
-            // Primary sort: Quality score
-            const scoreDiff = (b.qualityScore?.score || 0) - (a.qualityScore?.score || 0);
-            if (Math.abs(scoreDiff) > 0.1) return scoreDiff;
-
-            // Secondary sort: Recency for similar scores
-            const dateA = a.publishedAt ? new Date(a.publishedAt).getTime() : 0;
-            const dateB = b.publishedAt ? new Date(b.publishedAt).getTime() : 0;
-            return dateB - dateA;
-        }).slice(0, pageSize);
-
-        console.log(`Multisource search completed successfully: ${finalResults.length}/${pageSize} quality articles from [${usedSources.join(', ')}]`.green.bold);
-
-        // Enrich articles with sentiment analysis for logged-in users
-        let enrichedArticles = finalResults;
-        let sentimentAnalysisEnabled = false;
-
-        if (email) {
-            try {
-                // Verify user exists
-                const {user} = await AuthService.getUserByEmail({email});
-                if (user) {
-                    console.log('User verified, enriching articles with sentiment analysis...'.cyan);
-                    console.time('Performance: MULTISOURCE_SENTIMENT_ENRICHMENT_TIME'.cyan);
-                    enrichedArticles = await SentimentAnalysisService.enrichArticlesWithSentiment({articles: finalResults, shouldAnalyze: true});
-                    console.timeEnd('Performance: MULTISOURCE_SENTIMENT_ENRICHMENT_TIME'.cyan);
-                    sentimentAnalysisEnabled = true;
-                } else {
-                    console.warn('Service Warning: User not found, skipping sentiment analysis'.yellow);
-                }
-            } catch (error: any) {
-                console.error('ERROR: during user verification or sentiment analysis:'.red.bold, error.message);
-                // Continue without sentiment analysis if there's an error
-            }
-        }
-
-        return {
-            totalResults: enrichedArticles.length,
-            query: q,
-            articles: enrichedArticles,
-            sentimentAnalysisEnabled,
-            metadata: {
-                usedSources,
-                errors: errors.length > 0 ? errors : undefined,
-                apiRequestCounts: {
-                    newsApi: await QuotaService.getCurrentCount({service: 'newsapi'}),
-                    guardian: await QuotaService.getCurrentCount({service: 'guardian'}),
-                    nytimes: await QuotaService.getCurrentCount({service: 'nytimes'}),
-                },
-            },
-        };
-    }*/
 
     /**
      * Scrape content from multiple URLs with error handling
@@ -845,51 +551,6 @@
                 progress,
             },
         };
-    }
-
-    /**
-     * Smart fetch with query variations and quality filtering
-     */
-    private static async smartFetchWithVariations({apiFunction, query, params, minQualityResults = 3}: ISmartFetchWithVariationsParams): Promise<any> {
-        console.log('Service: NewsService.smartFetchWithVariations called'.cyan.italic, {query, params, minQualityResults});
-
-        const queryVariations = generateQueryVariations(query);
-        console.log(`Service: smartFetchWithVariations trying ${queryVariations.length} query variations:`, queryVariations);
-
-        for (let i = 0; i < queryVariations.length; i++) {
-            const variation = queryVariations[i];
-            console.log(`Attempt ${i + 1}: "${variation}"`.cyan);
-
-            try {
-                const result = await apiFunction({...params, q: variation});
-
-                if (result && result.articles && result.articles.length > 0) {
-                    // Apply quality scoring and filtering
-                    const qualityArticles = result.articles
-                        .map((article: IArticle) => {
-                            article.qualityScore = assessContentQuality(article, query); // Use original query for relevance
-                            return article;
-                        })
-                        .filter((article: IArticle) => article.qualityScore!.isProfessional && article.qualityScore!.isRelevant && article.qualityScore!.score > API_CONFIG.SEARCH.FUSE_THRESHOLD);
-
-                    console.log(`Query variation "${variation}" yielded ${qualityArticles.length} quality articles (from ${result.articles.length} total)`.cyan);
-
-                    if (qualityArticles.length >= minQualityResults) {
-                        return {
-                            ...result,
-                            articles: qualityArticles,
-                            usedQuery: variation,
-                            originalQuery: query,
-                        };
-                    }
-                }
-            } catch (error: any) {
-                console.log(`Service Error: Query variation "${variation}" failed:`.red.bold, error.message);
-            }
-        }
-
-        console.warn(`Service Warning: All query variations failed to produce ${minQualityResults}+ quality results`.yellow);
-        return null;
     }
 
     /**
